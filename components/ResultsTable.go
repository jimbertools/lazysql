package components

import (
	"fmt"
	"strings"

	"github.com/gdamore/tcell/v2"
	"github.com/google/uuid"
	"github.com/rivo/tview"

	"github.com/jorgerojas26/lazysql/app"
	"github.com/jorgerojas26/lazysql/commands"
	"github.com/jorgerojas26/lazysql/drivers"
	"github.com/jorgerojas26/lazysql/helpers"
	"github.com/jorgerojas26/lazysql/helpers/logger"
	"github.com/jorgerojas26/lazysql/lib"
	"github.com/jorgerojas26/lazysql/models"
)

type ResultsTableState struct {
	listOfDbChanges *[]models.DbDmlChange
	error           string
	currentSort     string
	databaseName    string
	tableName       string
	records         [][]string
	columns         [][]string
	constraints     [][]string
	foreignKeys     [][]string
	indexes         [][]string
	isEditing       bool
	isFiltering     bool
	isLoading       bool
	showSidebar     bool
}

type ResultsTable struct {
	*tview.Table
	state       *ResultsTableState
	Page        *tview.Pages
	Wrapper     *tview.Flex
	Menu        *ResultsTableMenu
	Filter      *ResultsTableFilter
	Error       *tview.Modal
	Loading     *tview.Modal
	Pagination  *Pagination
	Editor      *SQLEditor
	EditorPages *tview.Pages
	ResultsInfo *tview.TextView
	Tree        *Tree
	Sidebar     *Sidebar
	DBDriver    drivers.Driver
}

func NewResultsTable(listOfDbChanges *[]models.DbDmlChange, tree *Tree, dbdriver drivers.Driver) *ResultsTable {
	state := &ResultsTableState{
		records:         [][]string{},
		columns:         [][]string{},
		constraints:     [][]string{},
		foreignKeys:     [][]string{},
		indexes:         [][]string{},
		isEditing:       false,
		isLoading:       false,
		listOfDbChanges: listOfDbChanges,
		showSidebar:     false,
	}

	wrapper := tview.NewFlex()
	wrapper.SetDirection(tview.FlexColumnCSS)

	errorModal := tview.NewModal()
	errorModal.AddButtons([]string{"Ok"})
	errorModal.SetText("An error occurred")
	errorModal.SetBackgroundColor(tcell.ColorRed)
	errorModal.SetTextColor(app.Styles.PrimaryTextColor)
	errorModal.SetButtonStyle(tcell.StyleDefault.Foreground(app.Styles.PrimaryTextColor))
	errorModal.SetFocus(0)

	loadingModal := tview.NewModal()
	loadingModal.SetText("Loading...")
	loadingModal.SetBackgroundColor(app.Styles.PrimitiveBackgroundColor)
	loadingModal.SetTextColor(app.Styles.SecondaryTextColor)

	pages := tview.NewPages()
	pages.AddPage(pageNameTable, wrapper, true, true)
	pages.AddPage(pageNameTableError, errorModal, true, false)
	pages.AddPage(pageNameTableLoading, loadingModal, false, false)

	pagination := NewPagination()

<<<<<<< HEAD
	sidebar := NewSidebar(dbdriver.GetProvider())
=======
	sidebar := NewSidebar()
>>>>>>> c4ac8f16

	table := &ResultsTable{
		Table:      tview.NewTable(),
		state:      state,
		Page:       pages,
		Wrapper:    wrapper,
		Error:      errorModal,
		Loading:    loadingModal,
		Pagination: pagination,
		Editor:     nil,
		Tree:       tree,
		DBDriver:   dbdriver,
		Sidebar:    sidebar,
	}

	table.SetSelectable(true, true)
	table.SetBorders(true)
	table.SetFixed(1, 0)
	table.SetInputCapture(table.tableInputCapture)
	table.SetSelectedStyle(tcell.StyleDefault.Background(app.Styles.SecondaryTextColor).Foreground(tview.Styles.ContrastSecondaryTextColor))
	table.Page.AddPage(pageNameSidebar, table.Sidebar, false, false)

	table.SetSelectionChangedFunc(func(row, col int) {
		if table.GetShowSidebar() {
			logger.Info("table.SetSelectionChangedFunc", map[string]any{"row": row, "col": col})
			go table.UpdateSidebar()
		}
	})

	go table.subscribeToTreeChanges()
	go table.subscribeToSidebarChanges()

	return table
}

func (table *ResultsTable) WithFilter() *ResultsTable {
	menu := NewResultsTableMenu()
	filter := NewResultsFilter()

	table.Menu = menu
	table.Filter = filter

	table.Wrapper.AddItem(menu.Flex, 3, 0, false)
	table.Wrapper.AddItem(filter.Flex, 3, 0, false)
	table.Wrapper.AddItem(table, 0, 1, true)
	table.Wrapper.AddItem(table.Pagination, 3, 0, false)

	go table.subscribeToFilterChanges()

	return table
}

func (table *ResultsTable) WithEditor() *ResultsTable {
	editor := NewSQLEditor()
	editorPages := tview.NewPages()

	editor.SetFocusFunc(func() {
		table.SetIsEditing(true)
	})

	editor.SetBlurFunc(func() {
		table.SetIsEditing(false)
	})

	table.Editor = editor

	table.Wrapper.Clear()

	table.Wrapper.AddItem(editor, 12, 0, true)
	table.SetBorder(true)

	tableWrapper := tview.NewFlex().SetDirection(tview.FlexColumnCSS)
	tableWrapper.AddItem(table, 0, 1, false)
	tableWrapper.AddItem(table.Pagination, 3, 0, false)

	resultsInfoWrapper := tview.NewFlex().SetDirection(tview.FlexColumnCSS)
	resultsInfoText := tview.NewTextView()
	resultsInfoText.SetBorder(true)
	resultsInfoText.SetBorderColor(app.Styles.PrimaryTextColor)
	resultsInfoText.SetTextColor(app.Styles.PrimaryTextColor)
	resultsInfoWrapper.AddItem(resultsInfoText, 3, 0, false)

	editorPages.AddPage(pageNameTableEditorTable, tableWrapper, true, false)
	editorPages.AddPage(pageNameTableEditorResultsInfo, resultsInfoWrapper, true, true)

	table.EditorPages = editorPages
	table.ResultsInfo = resultsInfoText

	table.Wrapper.AddItem(editorPages, 0, 1, true)

	go table.subscribeToEditorChanges()

	return table
}

func (table *ResultsTable) subscribeToTreeChanges() {
	ch := table.Tree.Subscribe()

	for stateChange := range ch {
		if stateChange.Key == eventTreeSelectedDatabase {
			table.SetDatabaseName(stateChange.Value.(string))
		}
	}
}

func (table *ResultsTable) subscribeToSidebarChanges() {
	ch := table.Sidebar.Subscribe()

	for stateChange := range ch {
		switch stateChange.Key {
		case eventSidebarEditing:
			editing := stateChange.Value.(bool)
			table.SetIsEditing(editing)
		case eventSidebarUnfocusing:
			App.SetFocus(table)
			App.ForceDraw()
		case eventSidebarToggling:
			table.ShowSidebar(false)
			App.ForceDraw()
		case eventSidebarCommitEditing:
			params := stateChange.Value.(models.SidebarEditingCommitParams)

			table.SetInputCapture(table.tableInputCapture)
			table.SetIsEditing(false)

			row, _ := table.GetSelection()
			changedColumnIndex := table.GetColumnIndexByName(params.ColumnName)
			tableCell := table.GetCell(row, changedColumnIndex)

			tableCell.SetText(params.NewValue)

			cellValue := models.CellValue{
<<<<<<< HEAD
				Type:             params.Type,
=======
				Type:             models.String,
>>>>>>> c4ac8f16
				Column:           params.ColumnName,
				Value:            params.NewValue,
				TableColumnIndex: changedColumnIndex,
				TableRowIndex:    row,
			}

			logger.Info("eventSidebarCommitEditing", map[string]any{"cellValue": cellValue, "params": params, "rowIndex": row, "changedColumnIndex": changedColumnIndex})
			table.AppendNewChange(models.DmlUpdateType, row, changedColumnIndex, cellValue)

			App.ForceDraw()
		}
	}
}

func (table *ResultsTable) AddRows(rows [][]string) {
	for i, row := range rows {
		for j, cell := range row {
			tableCell := tview.NewTableCell(cell)
			tableCell.SetTextColor(app.Styles.PrimaryTextColor)

			if cell == "EMPTY&" || cell == "NULL&" || cell == "DEFAULT&" {
				tableCell.SetText(strings.Replace(cell, "&", "", 1))
				tableCell.SetStyle(table.GetItalicStyle())
				tableCell.SetReference(cell)
			}

			tableCell.SetSelectable(i > 0)
			tableCell.SetExpansion(1)

<<<<<<< HEAD
=======
			tableCell.SetTextColor(app.Styles.PrimaryTextColor)

>>>>>>> c4ac8f16
			table.SetCell(i, j, tableCell)
		}
	}
}

func (table *ResultsTable) AddInsertedRows() {
	inserts := make([]models.DbDmlChange, 0)

	for _, change := range *table.state.listOfDbChanges {
		if change.Type == models.DmlInsertType {
			inserts = append(inserts, change)
		}
	}

	rows := make([][]models.CellValue, len(inserts))

	if len(inserts) > 0 {
		for i, insert := range inserts {
			if insert.Table == table.GetTableName() {
				rows[i] = insert.Values
			}
		}
	}

	rowCount := table.GetRowCount()
	for i, row := range rows {
		rowIndex := rowCount + i

		for j, cell := range row {
			tableCell := tview.NewTableCell(cell.Value.(string))
			tableCell.SetExpansion(1)
			tableCell.SetReference(inserts[i].PrimaryKeyValue)

<<<<<<< HEAD
			tableCell.SetTextColor(app.Styles.PrimaryTextColor)
=======
			tableCell.SetTextColor(tcell.ColorWhite.TrueColor())
>>>>>>> c4ac8f16
			tableCell.SetBackgroundColor(colorTableInsert)

			table.SetCell(rowIndex, j, tableCell)
		}
	}
}

func (table *ResultsTable) AppendNewRow(cells []models.CellValue, index int, UUID string) {
	for i, cell := range cells {
		tableCell := tview.NewTableCell(cell.Value.(string))
		tableCell.SetExpansion(1)
		tableCell.SetReference(UUID)
		tableCell.SetTextColor(app.Styles.PrimaryTextColor)
		tableCell.SetBackgroundColor(tcell.ColorDarkGreen)

		switch cell.Type {
<<<<<<< HEAD
		case models.Null, models.Empty, models.Default:
			tableCell.SetText(strings.Replace(cell.Value.(string), "&", "", 1))
			tableCell.SetStyle(table.GetItalicStyle())
			// tableCell.SetText("")
=======
		case models.Null:
		case models.Default:
		case models.String:
			tableCell.SetText("")
>>>>>>> c4ac8f16
			tableCell.SetTextColor(app.Styles.InverseTextColor)
		}

		tableCell.SetBackgroundColor(colorTableInsert)
		table.SetCell(index, i, tableCell)
	}

	table.Select(index, 0)
	App.ForceDraw()
}

func (table *ResultsTable) tableInputCapture(event *tcell.EventKey) *tcell.EventKey {
	selectedRowIndex, selectedColumnIndex := table.GetSelection()
	colCount := table.GetColumnCount()
	rowCount := table.GetRowCount()

	eventKey := event.Rune()

	command := app.Keymaps.Group(app.TableGroup).Resolve(event)

	menuCommands := []commands.Command{commands.RecordsMenu, commands.ColumnsMenu, commands.ConstraintsMenu, commands.ForeignKeysMenu, commands.IndexesMenu}

	if helpers.ContainsCommand(menuCommands, command) {
		table.Select(1, 0)
	}

	if table.Menu != nil {
		switch command {
		case commands.RecordsMenu:
			table.Menu.SetSelectedOption(1)
			table.UpdateRows(table.GetRecords())
			table.AddInsertedRows()
		case commands.ColumnsMenu:
			table.Menu.SetSelectedOption(2)
			table.UpdateRows(table.GetColumns())
		case commands.ConstraintsMenu:
			table.Menu.SetSelectedOption(3)
			table.UpdateRows(table.GetConstraints())
		case commands.ForeignKeysMenu:
			table.Menu.SetSelectedOption(4)
			table.UpdateRows(table.GetForeignKeys())
		case commands.IndexesMenu:
			table.Menu.SetSelectedOption(5)
			table.UpdateRows(table.GetIndexes())
		}
	}

	switch command {
	case commands.AppendNewRow:
		if table.Menu.GetSelectedOption() == 1 {
			table.appendNewRow()
		}
	case commands.Search:
		table.search()
	}

	if rowCount == 1 || colCount == 0 {
		return nil
	}

	if command == commands.Edit {
		table.StartEditingCell(selectedRowIndex, selectedColumnIndex, func(_ string, _, _ int) {
			if table.GetShowSidebar() {
				table.UpdateSidebar()
			}
		})
	} else if command == commands.GotoNext {
		if selectedColumnIndex+1 < colCount {
			table.Select(selectedRowIndex, selectedColumnIndex+1)
		}
	} else if command == commands.GotoPrev {
		if selectedColumnIndex > 0 {
			table.Select(selectedRowIndex, selectedColumnIndex-1)
		}
	} else if command == commands.GotoEnd {
		table.Select(selectedRowIndex, colCount-1)
	} else if command == commands.GotoStart {
		table.Select(selectedRowIndex, 0)
	} else if command == commands.GotoBottom {
		go table.Select(1, selectedColumnIndex)
	} else if command == commands.GotoTop {
		go table.Select(rowCount-1, selectedColumnIndex)
	} else if eventKey == 4 { // Ctrl + D
		if selectedRowIndex+7 > rowCount-1 {
			go table.Select(rowCount-1, selectedColumnIndex)
		} else {
			go table.Select(selectedRowIndex+7, selectedColumnIndex)
		}
	} else if eventKey == 21 { // Ctrl + U
		if selectedRowIndex-7 < 1 {
			go table.Select(1, selectedColumnIndex)
		} else {
			go table.Select(selectedRowIndex-7, selectedColumnIndex)
		}
	} else if command == commands.Delete {
		if table.Menu.GetSelectedOption() == 1 {
			isAnInsertedRow := false
			indexOfInsertedRow := -1

			for i, insertedRow := range *table.state.listOfDbChanges {
				cellReference := table.GetCell(selectedRowIndex, 0).GetReference()

				if cellReference != nil && insertedRow.PrimaryKeyValue == cellReference {
					isAnInsertedRow = true
					indexOfInsertedRow = i
				}
			}

			if isAnInsertedRow {
				*table.state.listOfDbChanges = append((*table.state.listOfDbChanges)[:indexOfInsertedRow], (*table.state.listOfDbChanges)[indexOfInsertedRow+1:]...)
				table.RemoveRow(selectedRowIndex)
				if selectedRowIndex-1 != 0 {
					table.Select(selectedRowIndex-1, 0)
				} else {
					if selectedRowIndex+1 < rowCount {
						table.Select(selectedRowIndex+1, 0)
					}
				}
			} else {
				table.AppendNewChange(models.DmlDeleteType, selectedRowIndex, -1, models.CellValue{})
			}

		}
<<<<<<< HEAD
	} else if command == commands.SetValue {
		table.SetIsEditing(true)
		table.SetInputCapture(nil)

		cell := table.GetCell(selectedRowIndex, selectedColumnIndex)
		x, y, _ := cell.GetLastPosition()

		list := NewSetValueList(table.DBDriver.GetProvider())

		list.OnFinish(func(selection models.CellValueType, value string) {
			table.FinishSettingValue()

			if selection >= 0 {
				table.AppendNewChange(models.DmlUpdateType, selectedRowIndex, selectedColumnIndex, models.CellValue{Type: selection, Value: value, Column: table.GetColumnNameByIndex(selectedColumnIndex)})
			}
		})

		list.Show(x, y, 30)
=======
>>>>>>> c4ac8f16
	} else if command == commands.ToggleSidebar {
		table.ShowSidebar(!table.GetShowSidebar())
	} else if command == commands.FocusSidebar {
		if table.GetShowSidebar() {
			App.SetFocus(table.Sidebar)
		}
	}

	if len(table.GetRecords()) > 0 {
		switch command {
		case commands.SortDesc:
			currentColumnName := table.GetColumnNameByIndex(selectedColumnIndex)
			table.Pagination.SetOffset(0)
			table.SetSortedBy(currentColumnName, "DESC")
		case commands.SortAsc:
			currentColumnName := table.GetColumnNameByIndex(selectedColumnIndex)
			table.Pagination.SetOffset(0)
			table.SetSortedBy(currentColumnName, "ASC")
		case commands.Copy:
			selectedCell := table.GetCell(selectedRowIndex, selectedColumnIndex)

			if selectedCell != nil {

				clipboard := lib.NewClipboard()

				err := clipboard.Write(selectedCell.Text)
				if err != nil {
					table.SetError(err.Error(), nil)
				}
			}
		}
	}

	return event
}

func (table *ResultsTable) UpdateRows(rows [][]string) {
	table.Clear()
	table.AddRows(rows)
	App.ForceDraw()
	table.Select(1, 0)
}

func (table *ResultsTable) UpdateRowsColor(headerColor tcell.Color, rowColor tcell.Color) {
	for i := 0; i < table.GetRowCount(); i++ {
		for j := 0; j < table.GetColumnCount(); j++ {
			cell := table.GetCell(i, j)
			if i == 0 && headerColor != 0 {
				cell.SetTextColor(headerColor)
			} else {
				cellReference := cell.GetReference()

				if cellReference != nil && (cellReference == "EMPTY&" || cellReference == "NULL&" || cellReference == "DEFAULT&") && (cell.BackgroundColor != colorTableDelete && cell.BackgroundColor != colorTableChange && cell.BackgroundColor != colorTableInsert) {
					cell.SetStyle(table.GetItalicStyle())
				} else {
					cell.SetTextColor(rowColor)
				}
			}
		}
	}
}

func (table *ResultsTable) RemoveHighlightTable() {
	table.SetBorderColor(app.Styles.InverseTextColor)
	table.SetBordersColor(app.Styles.InverseTextColor)
	table.SetTitleColor(app.Styles.InverseTextColor)
	table.UpdateRowsColor(app.Styles.InverseTextColor, tview.Styles.InverseTextColor)
}

func (table *ResultsTable) RemoveHighlightAll() {
	table.RemoveHighlightTable()
	if table.Menu != nil {
		table.Menu.SetBlur()
	}
	if table.Filter != nil {
		table.Filter.RemoveHighlight()
	}
}

func (table *ResultsTable) HighlightTable() {
	table.SetBorderColor(app.Styles.PrimaryTextColor)
	table.SetBordersColor(app.Styles.PrimaryTextColor)
	table.SetTitleColor(app.Styles.PrimaryTextColor)
	table.UpdateRowsColor(app.Styles.PrimaryTextColor, tview.Styles.PrimaryTextColor)
}

func (table *ResultsTable) HighlightAll() {
	table.HighlightTable()
	if table.Menu != nil {
		table.Menu.SetFocus()
	}
	if table.Filter != nil {
		table.Filter.Highlight()
	}
}

func (table *ResultsTable) subscribeToFilterChanges() {
	ch := table.Filter.Subscribe()

	for stateChange := range ch {
		switch stateChange.Key {
		case eventResultsTableFiltering:
			if stateChange.Value != "" {
				rows := table.FetchRecords(nil)

				if len(rows) > 1 {
					table.Menu.SetSelectedOption(1)
					App.SetFocus(table)
					table.HighlightTable()
					table.Filter.HighlightLocal()
					table.SetInputCapture(table.tableInputCapture)
					App.ForceDraw()
				} else if len(rows) == 1 {
					table.SetInputCapture(nil)
					App.SetFocus(table.Filter.Input)
					table.RemoveHighlightTable()
					table.Filter.HighlightLocal()
					table.SetIsFiltering(true)
					App.ForceDraw()
				}

			} else {
				table.FetchRecords(nil)

				table.SetInputCapture(table.tableInputCapture)
				App.SetFocus(table)
				table.HighlightTable()
				table.Filter.HighlightLocal()
				App.ForceDraw()

			}
		}
	}
}

func (table *ResultsTable) subscribeToEditorChanges() {
	ch := table.Editor.Subscribe()

	for stateChange := range ch {
		switch stateChange.Key {
		case eventSQLEditorQuery:
			query := stateChange.Value.(string)
			if query != "" {
				queryLower := strings.ToLower(query)

				if strings.Contains(queryLower, "select") {
					table.SetLoading(true)
					App.Draw()

					rows, err := table.DBDriver.ExecuteQuery(query)
					table.Pagination.SetTotalRecords(len(rows))
					table.Pagination.SetLimit(len(rows))

					if err != nil {
						table.SetLoading(false)
						App.Draw()
						table.SetError(err.Error(), nil)
					} else {
						table.UpdateRows(rows)
						table.SetIsFiltering(false)

						if len(rows) > 1 {
							App.SetFocus(table)
							table.HighlightTable()
							table.Editor.SetBlur()
							table.SetInputCapture(table.tableInputCapture)
							App.Draw()
						} else if len(rows) == 1 {
							table.SetInputCapture(nil)
							App.SetFocus(table.Editor)
							table.Editor.Highlight()
							table.RemoveHighlightTable()
							table.SetIsFiltering(true)
							App.Draw()
						}
						table.SetLoading(false)
					}
					table.EditorPages.SwitchToPage(pageNameTable)
					App.Draw()
				} else {
					table.SetRecords([][]string{})
					table.SetLoading(true)
					App.Draw()

					result, err := table.DBDriver.ExecuteDMLStatement(query)

					if err != nil {
						table.SetLoading(false)
						App.Draw()
						table.SetError(err.Error(), nil)
					} else {
						table.SetResultsInfo(result)
						table.SetLoading(false)
						table.EditorPages.SwitchToPage(pageNameTableEditorResultsInfo)
						App.SetFocus(table.Editor)
						App.Draw()
					}
				}
			}
		case eventSQLEditorEscape:
			table.SetIsFiltering(false)
			App.SetFocus(table)
			table.HighlightTable()
			table.Editor.SetBlur()
			table.SetInputCapture(table.tableInputCapture)
			App.Draw()
		}
	}
}

// Getters

func (table *ResultsTable) GetRecords() [][]string {
	return table.state.records
}

func (table *ResultsTable) GetIndexes() [][]string {
	return table.state.indexes
}

func (table *ResultsTable) GetColumns() [][]string {
	return table.state.columns
}

func (table *ResultsTable) GetConstraints() [][]string {
	return table.state.constraints
}

func (table *ResultsTable) GetForeignKeys() [][]string {
	return table.state.foreignKeys
}

func (table *ResultsTable) GetTableName() string {
	return table.state.tableName
}

func (table *ResultsTable) GetDatabaseName() string {
	return table.state.databaseName
}

func (table *ResultsTable) GetDatabaseAndTableName() string {
	return fmt.Sprintf("%s.%s", table.GetDatabaseName(), table.GetTableName())
}

func (table *ResultsTable) GetIsEditing() bool {
	return table.state.isEditing
}

func (table *ResultsTable) GetCurrentSort() string {
	return table.state.currentSort
}

func (table *ResultsTable) GetColumnNameByIndex(index int) string {
	columns := table.GetColumns()

	for i, col := range columns {
		if i > 0 && i == index+1 {
			return col[0]
		}
	}

	return ""
}

func (table *ResultsTable) GetColumnIndexByName(columnName string) int {
	for i := 0; i < table.GetColumnCount(); i++ {
		cell := table.GetCell(0, i)
		if cell.Text == columnName {
			return i
		}
	}

	return -1
}

func (table *ResultsTable) GetIsLoading() bool {
	return table.state.isLoading
}

func (table *ResultsTable) GetIsFiltering() bool {
	return table.state.isFiltering
}

func (table *ResultsTable) GetShowSidebar() bool {
	return table.state.showSidebar
}

// Setters

func (table *ResultsTable) SetRecords(rows [][]string) {
	table.state.records = rows
	table.UpdateRows(rows)
}

func (table *ResultsTable) SetColumns(columns [][]string) {
	table.state.columns = columns
}

func (table *ResultsTable) SetConstraints(constraints [][]string) {
	table.state.constraints = constraints
}

func (table *ResultsTable) SetForeignKeys(foreignKeys [][]string) {
	table.state.foreignKeys = foreignKeys
}

func (table *ResultsTable) SetIndexes(indexes [][]string) {
	table.state.indexes = indexes
}

func (table *ResultsTable) SetDatabaseName(databaseName string) {
	table.state.databaseName = databaseName
}

func (table *ResultsTable) SetTableName(tableName string) {
	table.state.tableName = tableName
}

func (table *ResultsTable) SetError(err string, done func()) {
	table.state.error = err

	table.Error.SetText(err)
	table.Error.SetDoneFunc(func(_ int, _ string) {
		table.state.error = ""
		table.Page.HidePage(pageNameTableError)
		if table.GetIsFiltering() {
			if table.Editor != nil {
				App.SetFocus(table.Editor)
			} else {
				App.SetFocus(table.Filter.Input)
			}
		} else {
			App.SetFocus(table)
		}
		if done != nil {
			done()
		}
	})
	table.Page.ShowPage(pageNameTableError)
	App.SetFocus(table.Error)
	App.ForceDraw()
}

func (table *ResultsTable) SetResultsInfo(text string) {
	table.ResultsInfo.SetText(text)
}

func (table *ResultsTable) SetLoading(show bool) {
	defer func() {
		if r := recover(); r != nil {
			logger.Error("ResultsTable.go:800 => Recovered from panic", map[string]any{"error": r})
			_ = table.Page.HidePage(pageNameTableLoading)
			if table.state.error != "" {
				App.SetFocus(table.Error)
			} else {
				App.SetFocus(table)
			}
		}
	}()

	table.state.isLoading = show
	if show {
		table.Page.ShowPage(pageNameTableLoading)
		App.SetFocus(table.Loading)
		App.ForceDraw()
	} else {
		table.Page.HidePage(pageNameTableLoading)
		if table.state.error != "" {
			App.SetFocus(table.Error)
		} else {
			App.SetFocus(table)
		}
		App.ForceDraw()
	}
}

func (table *ResultsTable) SetIsEditing(editing bool) {
	table.state.isEditing = editing
}

func (table *ResultsTable) SetIsFiltering(filtering bool) {
	table.state.isFiltering = filtering
}

func (table *ResultsTable) SetCurrentSort(sort string) {
	table.state.currentSort = sort
}

func (table *ResultsTable) SetSortedBy(column string, direction string) {
	sort := fmt.Sprintf("%s %s", column, direction)

	if table.GetCurrentSort() != sort {
		where := ""
		if table.Filter != nil {
			where = table.Filter.GetCurrentFilter()
		}
		table.SetLoading(true)
		records, _, err := table.DBDriver.GetRecords(table.GetDatabaseName(), table.GetTableName(), where, sort, table.Pagination.GetOffset(), table.Pagination.GetLimit())
		table.SetLoading(false)

		if err != nil {
			table.SetError(err.Error(), nil)
		} else {
			table.SetRecords(records)
			App.ForceDraw()
		}

		table.SetCurrentSort(sort)

		columns := table.GetColumns()
		iconDirection := "▲"

		if direction == "DESC" {
			iconDirection = "▼"
		}

		for i, col := range columns {
			if i > 0 {
				tableCell := tview.NewTableCell(col[0])
				tableCell.SetSelectable(false)
				tableCell.SetExpansion(1)
				tableCell.SetTextColor(app.Styles.PrimaryTextColor)

				if col[0] == column {
					tableCell.SetText(fmt.Sprintf("%s %s", col[0], iconDirection))
					table.SetCell(0, i-1, tableCell)
				} else {
					table.SetCell(0, i-1, tableCell)
				}
			}
		}
	}
}

func (table *ResultsTable) FetchRecords(onError func()) [][]string {
	tableName := table.GetTableName()
	databaseName := table.GetDatabaseName()

	table.SetLoading(true)

	where := ""
	if table.Filter != nil {
		where = table.Filter.GetCurrentFilter()
	}
	sort := table.GetCurrentSort()

	records, totalRecords, err := table.DBDriver.GetRecords(databaseName, tableName, where, sort, table.Pagination.GetOffset(), table.Pagination.GetLimit())

	if err != nil {
		table.SetError(err.Error(), onError)
		table.SetLoading(false)
	} else {
		if table.GetIsFiltering() {
			table.SetIsFiltering(false)
		}

		columns, _ := table.DBDriver.GetTableColumns(databaseName, tableName)
		constraints, _ := table.DBDriver.GetConstraints(databaseName, tableName)
		foreignKeys, _ := table.DBDriver.GetForeignKeys(databaseName, tableName)
		indexes, _ := table.DBDriver.GetIndexes(databaseName, tableName)

		if len(records) > 0 {
			table.SetRecords(records)
		}

		table.SetColumns(columns)
		table.SetConstraints(constraints)
		table.SetForeignKeys(foreignKeys)
		table.SetIndexes(indexes)
		table.Select(1, 0)

		table.Pagination.SetTotalRecords(totalRecords)

		table.SetLoading(false)

		return records
	}

	return [][]string{}
}

func (table *ResultsTable) StartEditingCell(row int, col int, callback func(newValue string, row, col int)) {
	table.SetIsEditing(true)
	table.SetInputCapture(nil)

	cell := table.GetCell(row, col)
	inputField := tview.NewInputField()
	inputField.SetText(cell.Text)
	inputField.SetFieldBackgroundColor(app.Styles.PrimaryTextColor)
	inputField.SetFieldTextColor(app.Styles.PrimitiveBackgroundColor)

	inputField.SetDoneFunc(func(key tcell.Key) {
		table.SetIsEditing(false)
		currentValue := cell.Text
		newValue := inputField.GetText()
		columnName := table.GetCell(0, col).Text

		if key != tcell.KeyEscape {
			cell.SetText(newValue)

			if currentValue != newValue {
				table.AppendNewChange(models.DmlUpdateType, row, col, models.CellValue{Type: models.String, Value: newValue, Column: columnName, TableColumnIndex: col, TableRowIndex: row})
			}

			switch key {
			case tcell.KeyTab:
				nextEditableColumnIndex := col + 1

				if nextEditableColumnIndex <= table.GetColumnCount()-1 {
					table.Select(row, nextEditableColumnIndex)

					table.StartEditingCell(row, nextEditableColumnIndex, callback)

				}
			case tcell.KeyBacktab:
				nextEditableColumnIndex := col - 1

				if nextEditableColumnIndex >= 0 {
					table.Select(row, nextEditableColumnIndex)

					table.StartEditingCell(row, nextEditableColumnIndex, callback)

				}
			}

		}

		if key == tcell.KeyEnter || key == tcell.KeyEscape {
			table.SetInputCapture(table.tableInputCapture)
			table.Page.RemovePage(pageNameTableEditCell)
			App.SetFocus(table)
		}

		if callback != nil {
			callback(newValue, row, col)
		}
	})

	x, y, width := cell.GetLastPosition()
	inputField.SetRect(x, y, width+1, 1)
	table.Page.AddPage(pageNameTableEditCell, inputField, false, true)
	App.SetFocus(inputField)
}

func (table *ResultsTable) CheckIfRowIsInserted(rowID string) bool {
	for _, dmlChange := range *table.state.listOfDbChanges {
		if dmlChange.Type == models.DmlInsertType && dmlChange.PrimaryKeyValue == rowID {
			return true
		}
	}

	return false
}

func (table *ResultsTable) MutateInsertedRowCell(rowID string, newValue models.CellValue) {
	for i, dmlChange := range *table.state.listOfDbChanges {
		if dmlChange.PrimaryKeyValue == rowID && dmlChange.Type == models.DmlInsertType {
			for j, v := range dmlChange.Values {
				if v.Column == newValue.Column {
					(*table.state.listOfDbChanges)[i].Values[j] = newValue
					break
				}
			}
		}
	}
}

func (table *ResultsTable) AppendNewChange(changeType models.DmlType, rowIndex int, colIndex int, value models.CellValue) {
	databaseName := table.GetDatabaseName()
	tableName := table.GetTableName()

	dmlChangeAlreadyExists := false

	// If the column has a reference, it means it's an inserted rowIndex
	// These is maybe a better way to detect it is an inserted row
	tableCell := table.GetCell(rowIndex, colIndex)
	tableCellReference := tableCell.GetReference()

	isAnInsertedRow := tableCellReference != nil && tableCellReference.(string) != "NULL&" && tableCellReference.(string) != "EMPTY&" && tableCellReference.(string) != "DEFAULT&"

	if isAnInsertedRow {
		table.MutateInsertedRowCell(tableCellReference.(string), value)
		return
	}

	primaryKeyValue, primaryKeyColumnName := table.GetPrimaryKeyValue(rowIndex)

	if changeType == models.DmlUpdateType {
		switch value.Type {
		case models.Null, models.Empty, models.Default:
			tableCell.SetText(value.Value.(string))
			tableCell.SetStyle(tcell.StyleDefault.Italic(true))
			tableCell.SetReference(value.Value.(string) + "&")
		}
	}

	for i, dmlChange := range *table.state.listOfDbChanges {
		if dmlChange.Table == tableName && dmlChange.Type == changeType && dmlChange.PrimaryKeyValue == primaryKeyValue {
			dmlChangeAlreadyExists = true

			changeForColExists := false
			valueIndex := -1

			for j, v := range dmlChange.Values {
				if v.Column == value.Column {
					changeForColExists = true
					valueIndex = j
					break
				}
			}

			switch changeType {
			case models.DmlUpdateType:
				originalValue := table.GetRecords()[rowIndex][colIndex]

				if changeForColExists {
					if originalValue == value.Value {
						if len((*table.state.listOfDbChanges)[i].Values) == 1 {
							*table.state.listOfDbChanges = append((*table.state.listOfDbChanges)[:i], (*table.state.listOfDbChanges)[i+1:]...)
						} else {
							(*table.state.listOfDbChanges)[i].Values = append((*table.state.listOfDbChanges)[i].Values[:valueIndex], (*table.state.listOfDbChanges)[i].Values[valueIndex+1:]...)
						}
						table.SetCellColor(rowIndex, colIndex, app.Styles.PrimitiveBackgroundColor)
					} else {
						(*table.state.listOfDbChanges)[i].Values[valueIndex] = value
					}
				} else {
					(*table.state.listOfDbChanges)[i].Values = append((*table.state.listOfDbChanges)[i].Values, value)
					table.SetCellColor(rowIndex, colIndex, colorTableChange)
				}

			case models.DmlDeleteType:
				*table.state.listOfDbChanges = append((*table.state.listOfDbChanges)[:i], (*table.state.listOfDbChanges)[i+1:]...)
				table.SetRowColor(rowIndex, app.Styles.PrimitiveBackgroundColor)
			}
		}
	}

	if !dmlChangeAlreadyExists {

		switch changeType {
<<<<<<< HEAD
		case models.DmlDeleteType:
			table.SetRowColor(rowIndex, colorTableDelete)
		case models.DmlUpdateType:
			tableCell.SetStyle(tcell.StyleDefault.Background(colorTableChange))
			table.SetCellColor(rowIndex, colIndex, colorTableChange)
=======
		case models.DmlUpdateType:
			table.SetCellColor(rowIndex, colIndex, colorTableChange)
		case models.DmlDeleteType:
			table.SetRowColor(rowIndex, colorTableDelete)
>>>>>>> c4ac8f16
		}

		newDmlChange := models.DbDmlChange{
			Type:                 changeType,
			Database:             databaseName,
			Table:                tableName,
			Values:               []models.CellValue{value},
			PrimaryKeyColumnName: primaryKeyColumnName,
			PrimaryKeyValue:      primaryKeyValue,
		}

		*table.state.listOfDbChanges = append(*table.state.listOfDbChanges, newDmlChange)

	}

	logger.Info("AppendNewChange", map[string]any{"listOfDbChanges": *table.state.listOfDbChanges})
}

func (table *ResultsTable) GetPrimaryKeyValue(rowIndex int) (string, string) {
	provider := table.DBDriver.GetProvider()
	columns := table.GetColumns()
	constraints := table.GetConstraints()

	primaryKeyColumnName := ""
	primaryKeyValue := ""

	switch provider {
	case drivers.DriverMySQL:
		keyColumnIndex := -1
		primaryKeyColumnIndex := -1

		for i, col := range columns[0] {
			if col == "Key" {
				keyColumnIndex = i
			}
		}

		for i, col := range columns {
			if col[keyColumnIndex] == "PRI" {
				primaryKeyColumnIndex = i - 1
				primaryKeyColumnName = col[0]
			}
		}

		if primaryKeyColumnIndex != -1 {
			primaryKeyValue = table.GetRecords()[rowIndex][primaryKeyColumnIndex]
		}

	case drivers.DriverPostgres:
		keyColumnIndex := -1
		constraintTypeColumnIndex := -1
		constraintNameColumnIndex := -1
		pKeyName := ""
		primaryKeyColumnIndex := -1

		for i, constraint := range constraints[0] {
			if constraint == "constraint_type" {
				constraintTypeColumnIndex = i
			}
			if constraint == "column_name" {
				constraintNameColumnIndex = i
			}
		}

		for _, col := range constraints {
			if col[constraintTypeColumnIndex] == "PRIMARY KEY" {
				pKeyName = col[constraintNameColumnIndex]
				break
			}
		}

		primaryKeyColumnName = pKeyName
		for i, col := range columns[0] {
			if col == "column_name" {
				keyColumnIndex = i
				break
			}
		}

		for i, col := range columns {
			if col[keyColumnIndex] == pKeyName {
				primaryKeyColumnIndex = i - 1
				break
			}
		}

		if primaryKeyColumnIndex != -1 {
			primaryKeyValue = table.GetRecords()[rowIndex][primaryKeyColumnIndex]
		}

	case drivers.DriverSqlite:
		keyColumnIndex := -1
		primaryKeyColumnIndex := -1

		for i, col := range columns[0] {
			if col == "pk" {
				keyColumnIndex = i
			}
		}

		for i, col := range columns {
			if col[keyColumnIndex] == "1" {
				primaryKeyColumnIndex = i - 1
				primaryKeyColumnName = col[0]
			}
		}

		if primaryKeyColumnIndex != -1 {
			primaryKeyValue = table.GetRecords()[rowIndex][primaryKeyColumnIndex]
		}
	}

	return primaryKeyValue, primaryKeyColumnName
}

func (table *ResultsTable) SetRowColor(rowIndex int, color tcell.Color) {
	for i := 0; i < table.GetColumnCount(); i++ {
		table.GetCell(rowIndex, i).SetBackgroundColor(color)
	}
}

func (table *ResultsTable) SetCellColor(rowIndex int, colIndex int, color tcell.Color) {
	table.GetCell(rowIndex, colIndex).SetBackgroundColor(color)
}

func (table *ResultsTable) appendNewRow() {
	dbColumns := table.GetColumns()
	newRowTableIndex := table.GetRowCount()
	newRowUUID := uuid.New().String()
	newRow := make([]models.CellValue, len(dbColumns)-1)

	for i, column := range dbColumns {
		if i != 0 { // Skip the first row because they are the column names (e.x "Field", "Type", "Null", "Key", "Default", "Extra")
			newRow[i-1] = models.CellValue{Type: models.Default, Column: column[0], Value: "DEFAULT", TableRowIndex: newRowTableIndex, TableColumnIndex: i}
		}
	}

	newInsert := models.DbDmlChange{
		Type:                 models.DmlInsertType,
		Database:             table.GetDatabaseName(),
		Table:                table.GetTableName(),
		Values:               newRow,
		PrimaryKeyColumnName: "",
		PrimaryKeyValue:      newRowUUID,
	}

	*table.state.listOfDbChanges = append(*table.state.listOfDbChanges, newInsert)

	table.AppendNewRow(newRow, newRowTableIndex, newRowUUID)

	table.StartEditingCell(newRowTableIndex, 0, nil)
}

func (table *ResultsTable) search() {
	if table.Editor != nil {
		App.SetFocus(table.Editor)
		table.Editor.Highlight()
		table.RemoveHighlightTable()
		table.SetIsFiltering(true)
		return
	}

	App.SetFocus(table.Filter.Input)
	table.RemoveHighlightTable()
	table.Filter.HighlightLocal()
	table.SetIsFiltering(true)

	if table.Filter.Input.GetText() == "/" {
		go table.Filter.Input.SetText("")
	}

	table.Filter.Input.SetAutocompleteFunc(func(currentText string) []string {
		split := strings.Split(currentText, " ")
		comparators := []string{"=", "!=", ">", "<", ">=", "<=", "LIKE", "NOT LIKE", "IN", "NOT IN", "IS", "IS NOT", "BETWEEN", "NOT BETWEEN"}

		if len(split) == 1 {
			columns := table.GetColumns()
			columnNames := []string{}

			for i, col := range columns {
				if i > 0 {
					columnNames = append(columnNames, col[0])
				}
			}

			return columnNames
		} else if len(split) == 2 {

			for i, comparator := range comparators {
				comparators[i] = fmt.Sprintf("%s %s", split[0], strings.ToLower(comparator))
			}

			return comparators
		} else if len(split) == 3 {

			ret := true

			switch split[1] {
			case "not":
				comparators = []string{"between", "in", "like"}
			case "is":
				comparators = []string{"not", "null"}
			default:
				ret = false
			}

			if ret {
				for i, comparator := range comparators {
					comparators[i] = fmt.Sprintf("%s %s %s", split[0], split[1], strings.ToLower(comparator))
				}
				return comparators
			}

		} else if len(split) == 4 {
			ret := true

			switch split[2] {
			case "not":
				comparators = []string{"null"}
			case "is":
				comparators = []string{"not", "null"}
			default:
				ret = false
			}

			if ret {
				for i, comparator := range comparators {
					comparators[i] = fmt.Sprintf("%s %s %s %s", split[0], split[1], split[2], strings.ToLower(comparator))
				}

				return comparators
			}
		}

		return []string{}
	})

	table.Filter.Input.SetAutocompletedFunc(func(text string, _ int, source int) bool {
		if source != tview.AutocompletedNavigate {
			inputText := strings.Split(table.Filter.Input.GetText(), " ")

			if len(inputText) == 1 {
				table.Filter.Input.SetText(fmt.Sprintf("%s =", text))
			} else if len(inputText) == 2 {
				table.Filter.Input.SetText(fmt.Sprintf("%s %s", inputText[0], text))
			}

			table.Filter.Input.SetText(text)
		}
		return source == tview.AutocompletedEnter || source == tview.AutocompletedClick
	})

	table.SetInputCapture(nil)
}

<<<<<<< HEAD
func (table *ResultsTable) FinishSettingValue() {
	table.SetIsEditing(false)
	table.SetInputCapture(table.tableInputCapture)
	App.SetFocus(table)
}

func (table *ResultsTable) GetItalicStyle() tcell.Style {
	return tcell.StyleDefault.Foreground(tview.Styles.InverseTextColor).Italic(true)
}

=======
>>>>>>> c4ac8f16
func (table *ResultsTable) ShowSidebar(show bool) {
	table.state.showSidebar = show

	if show {
		table.UpdateSidebar()
		table.Page.SendToFront(pageNameSidebar)
		table.Page.ShowPage(pageNameSidebar)
	} else {
		table.Page.HidePage(pageNameSidebar)
		App.SetFocus(table)
	}
}

func (table *ResultsTable) UpdateSidebar() {
	columns := table.GetColumns()
	selectedRow, _ := table.GetSelection()

	if selectedRow > 0 {
		tableX, _, _, tableHeight := table.GetRect()
		_, _, tableInnerWidth, _ := table.GetInnerRect()
		_, tableMenuY, _, tableMenuHeight := table.Menu.GetRect()
		_, _, _, tableFilterHeight := table.Filter.GetRect()
		_, _, _, tablePaginationHeight := table.Pagination.GetRect()

		sidebarWidth := (tableInnerWidth / 4)
		sidebarHeight := tableHeight + tableMenuHeight + tableFilterHeight + tablePaginationHeight + 1

		table.Sidebar.SetRect(tableX+tableInnerWidth-sidebarWidth, tableMenuY, sidebarWidth, sidebarHeight)
		table.Sidebar.Clear()

		for i := 1; i < len(columns); i++ {
			name := columns[i][0]
			colType := columns[i][1]

			text := table.GetCell(selectedRow, i-1).Text
			title := name

			repeatCount := sidebarWidth - len(name) - len(colType) - 4 // idk why 4 is needed, but it works.

			if repeatCount <= 0 {
				repeatCount = 1
			}

			title += fmt.Sprintf("[%s]", app.Styles.SidebarTitleBorderColor) + strings.Repeat("-", repeatCount)
			title += colType

			pendingEditExist := false

			for _, dmlChange := range *table.state.listOfDbChanges {
				if dmlChange.Type == models.DmlUpdateType {
					for _, v := range dmlChange.Values {
						if v.Column == name && v.TableRowIndex == selectedRow && v.TableColumnIndex == i-1 {
							pendingEditExist = true
							break
						}
					}
				}
			}

			table.Sidebar.AddField(title, text, sidebarWidth, pendingEditExist)
		}

	}
}<|MERGE_RESOLUTION|>--- conflicted
+++ resolved
@@ -88,11 +88,7 @@
 
 	pagination := NewPagination()
 
-<<<<<<< HEAD
 	sidebar := NewSidebar(dbdriver.GetProvider())
-=======
-	sidebar := NewSidebar()
->>>>>>> c4ac8f16
 
 	table := &ResultsTable{
 		Table:      tview.NewTable(),
@@ -225,11 +221,7 @@
 			tableCell.SetText(params.NewValue)
 
 			cellValue := models.CellValue{
-<<<<<<< HEAD
 				Type:             params.Type,
-=======
-				Type:             models.String,
->>>>>>> c4ac8f16
 				Column:           params.ColumnName,
 				Value:            params.NewValue,
 				TableColumnIndex: changedColumnIndex,
@@ -259,11 +251,6 @@
 			tableCell.SetSelectable(i > 0)
 			tableCell.SetExpansion(1)
 
-<<<<<<< HEAD
-=======
-			tableCell.SetTextColor(app.Styles.PrimaryTextColor)
-
->>>>>>> c4ac8f16
 			table.SetCell(i, j, tableCell)
 		}
 	}
@@ -297,11 +284,8 @@
 			tableCell.SetExpansion(1)
 			tableCell.SetReference(inserts[i].PrimaryKeyValue)
 
-<<<<<<< HEAD
+
 			tableCell.SetTextColor(app.Styles.PrimaryTextColor)
-=======
-			tableCell.SetTextColor(tcell.ColorWhite.TrueColor())
->>>>>>> c4ac8f16
 			tableCell.SetBackgroundColor(colorTableInsert)
 
 			table.SetCell(rowIndex, j, tableCell)
@@ -318,17 +302,11 @@
 		tableCell.SetBackgroundColor(tcell.ColorDarkGreen)
 
 		switch cell.Type {
-<<<<<<< HEAD
 		case models.Null, models.Empty, models.Default:
 			tableCell.SetText(strings.Replace(cell.Value.(string), "&", "", 1))
 			tableCell.SetStyle(table.GetItalicStyle())
 			// tableCell.SetText("")
-=======
-		case models.Null:
-		case models.Default:
-		case models.String:
-			tableCell.SetText("")
->>>>>>> c4ac8f16
+
 			tableCell.SetTextColor(app.Styles.InverseTextColor)
 		}
 
@@ -452,7 +430,6 @@
 			}
 
 		}
-<<<<<<< HEAD
 	} else if command == commands.SetValue {
 		table.SetIsEditing(true)
 		table.SetInputCapture(nil)
@@ -471,8 +448,6 @@
 		})
 
 		list.Show(x, y, 30)
-=======
->>>>>>> c4ac8f16
 	} else if command == commands.ToggleSidebar {
 		table.ShowSidebar(!table.GetShowSidebar())
 	} else if command == commands.FocusSidebar {
@@ -1114,18 +1089,11 @@
 	if !dmlChangeAlreadyExists {
 
 		switch changeType {
-<<<<<<< HEAD
 		case models.DmlDeleteType:
 			table.SetRowColor(rowIndex, colorTableDelete)
 		case models.DmlUpdateType:
 			tableCell.SetStyle(tcell.StyleDefault.Background(colorTableChange))
 			table.SetCellColor(rowIndex, colIndex, colorTableChange)
-=======
-		case models.DmlUpdateType:
-			table.SetCellColor(rowIndex, colIndex, colorTableChange)
-		case models.DmlDeleteType:
-			table.SetRowColor(rowIndex, colorTableDelete)
->>>>>>> c4ac8f16
 		}
 
 		newDmlChange := models.DbDmlChange{
@@ -1381,7 +1349,6 @@
 	table.SetInputCapture(nil)
 }
 
-<<<<<<< HEAD
 func (table *ResultsTable) FinishSettingValue() {
 	table.SetIsEditing(false)
 	table.SetInputCapture(table.tableInputCapture)
@@ -1392,8 +1359,6 @@
 	return tcell.StyleDefault.Foreground(tview.Styles.InverseTextColor).Italic(true)
 }
 
-=======
->>>>>>> c4ac8f16
 func (table *ResultsTable) ShowSidebar(show bool) {
 	table.state.showSidebar = show
 
