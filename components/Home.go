package components

import (
	"fmt"

	"github.com/gdamore/tcell/v2"
	"github.com/rivo/tview"

	"github.com/jorgerojas26/lazysql/app"
	"github.com/jorgerojas26/lazysql/commands"
	"github.com/jorgerojas26/lazysql/drivers"
	"github.com/jorgerojas26/lazysql/models"
)

type Home struct {
	*tview.Flex
	Tree            *Tree
	TabbedPane      *TabbedPane
	LeftWrapper     *tview.Flex
	RightWrapper    *tview.Flex
	HelpStatus      HelpStatus
	HelpModal       *HelpModal
	DBDriver        drivers.Driver
	FocusedWrapper  string
	ListOfDbChanges []models.DbDmlChange
}

func NewHomePage(connection models.Connection, dbdriver drivers.Driver) *Home {
	tree := NewTree(connection.DBName, dbdriver)
	tabbedPane := NewTabbedPane()
	leftWrapper := tview.NewFlex()
	rightWrapper := tview.NewFlex()

	maincontent := tview.NewFlex()

	home := &Home{
		Flex:            tview.NewFlex().SetDirection(tview.FlexRow),
		Tree:            tree,
		TabbedPane:      tabbedPane,
		LeftWrapper:     leftWrapper,
		RightWrapper:    rightWrapper,
		HelpStatus:      NewHelpStatus(),
		HelpModal:       NewHelpModal(),
		ListOfDbChanges: []models.DbDmlChange{},
		DBDriver:        dbdriver,
	}

	go home.subscribeToTreeChanges()

	leftWrapper.SetBorderColor(tview.Styles.InverseTextColor)
	leftWrapper.AddItem(tree, 0, 1, true)

	rightWrapper.SetBorderColor(tview.Styles.InverseTextColor)
	rightWrapper.SetBorder(true)
	rightWrapper.SetDirection(tview.FlexColumnCSS)
	rightWrapper.SetInputCapture(home.rightWrapperInputCapture)
	rightWrapper.AddItem(tabbedPane.HeaderContainer, 1, 0, false)
	rightWrapper.AddItem(tabbedPane.Pages, 0, 1, false)

	maincontent.AddItem(leftWrapper, 30, 1, false)
	maincontent.AddItem(rightWrapper, 0, 5, false)

	home.AddItem(maincontent, 0, 1, false)
	// home.AddItem(home.HelpStatus, 1, 1, false)

	home.SetInputCapture(home.homeInputCapture)

	home.SetFocusFunc(func() {
		if home.FocusedWrapper == "left" || home.FocusedWrapper == "" {
			home.focusLeftWrapper()
		} else {
			home.focusRightWrapper()
		}
	})

	MainPages.AddPage(connection.URL, home, true, false)
	return home
}

func (home *Home) subscribeToTreeChanges() {
	ch := home.Tree.Subscribe()

	for stateChange := range ch {
		switch stateChange.Key {
		case "SelectedTable":
			databaseName := home.Tree.GetSelectedDatabase()
			tableName := stateChange.Value.(string)

			tabReference := fmt.Sprintf("%s.%s", databaseName, tableName)

			tab := home.TabbedPane.GetTabByReference(tabReference)

			var table *ResultsTable

			if tab != nil {
				table = tab.Content
				home.TabbedPane.SwitchToTabByReference(tab.Reference)
			} else {
				table = NewResultsTable(&home.ListOfDbChanges, home.Tree, home.DBDriver).WithFilter()
				table.SetDatabaseName(databaseName)
				table.SetTableName(tableName)

				home.TabbedPane.AppendTab(tableName, table, tabReference)

			}

			table.FetchRecords(func() {
				home.focusLeftWrapper()
			})

			if table.state.error == "" {
				home.focusRightWrapper()
			}

			app.App.ForceDraw()
		}
	}
}

func (home *Home) focusRightWrapper() {
	home.Tree.RemoveHighlight()

	home.RightWrapper.SetBorderColor(tview.Styles.PrimaryTextColor)
	home.LeftWrapper.SetBorderColor(tview.Styles.InverseTextColor)
	home.TabbedPane.Highlight()
	tab := home.TabbedPane.GetCurrentTab()

	if tab != nil {
		home.focusTab(tab)
	}

	home.FocusedWrapper = "right"
}

func (home *Home) focusTab(tab *Tab) {
	if tab != nil {
		table := tab.Content
		table.HighlightAll()

		if table.GetIsFiltering() {
			go func() {
				if table.Filter != nil {
					App.SetFocus(table.Filter.Input)
					table.Filter.HighlightLocal()
				} else if table.Editor != nil {
					App.SetFocus(table.Editor)
					table.Editor.Highlight()
				}

				table.RemoveHighlightTable()
				App.Draw()
			}()
		} else {
			table.SetInputCapture(table.tableInputCapture)
			App.SetFocus(table)
		}

		if tab.Name == EditorTabName {
			home.HelpStatus.SetStatusOnEditorView()
		} else {
			home.HelpStatus.SetStatusOnTableView()
		}
	}
}

func (home *Home) focusLeftWrapper() {
	home.Tree.Highlight()

	home.RightWrapper.SetBorderColor(tview.Styles.InverseTextColor)
	home.LeftWrapper.SetBorderColor(tview.Styles.PrimaryTextColor)

	tab := home.TabbedPane.GetCurrentTab()

	if tab != nil {
		table := tab.Content

		table.RemoveHighlightAll()

	}

	home.TabbedPane.SetBlur()

	App.SetFocus(home.Tree)

	home.FocusedWrapper = "left"
}

func (home *Home) rightWrapperInputCapture(event *tcell.EventKey) *tcell.EventKey {
	var tab *Tab

	command := app.Keymaps.Group("table").Resolve(event)

	if command == commands.TabPrev {
		home.focusTab(home.TabbedPane.SwitchToPreviousTab())
		return nil
	} else if command == commands.TabNext {
		home.focusTab(home.TabbedPane.SwitchToNextTab())
		return nil
	} else if command == commands.TabFirst {
		home.focusTab(home.TabbedPane.SwitchToFirstTab())
		return nil
	} else if command == commands.TabLast {
		home.focusTab(home.TabbedPane.SwitchToLastTab())
		return nil
	} else if command == commands.TabClose {
		tab = home.TabbedPane.GetCurrentTab()

		if tab != nil {
			table := tab.Content

			if !table.GetIsFiltering() && !table.GetIsEditing() && !table.GetIsLoading() {
				home.TabbedPane.RemoveCurrentTab()

				if home.TabbedPane.GetLength() == 0 {
					home.focusLeftWrapper()
					return nil
				}
			}
		}
	} else if command == commands.PagePrev {
		tab = home.TabbedPane.GetCurrentTab()

		if tab != nil {
			table := tab.Content

			if ((table.Menu != nil && table.Menu.GetSelectedOption() == 1) || table.Menu == nil) && !table.Pagination.GetIsFirstPage() && !table.GetIsLoading() {
				table.Pagination.SetOffset(table.Pagination.GetOffset() - table.Pagination.GetLimit())
				table.FetchRecords(nil)

			}

		}

	} else if command == commands.PageNext {
		tab = home.TabbedPane.GetCurrentTab()

		if tab != nil {
			table := tab.Content

			if ((table.Menu != nil && table.Menu.GetSelectedOption() == 1) || table.Menu == nil) && !table.Pagination.GetIsLastPage() && !table.GetIsLoading() {
				table.Pagination.SetOffset(table.Pagination.GetOffset() + table.Pagination.GetLimit())
				table.FetchRecords(nil)
			}
		}
	}

	return event
}

func (home *Home) homeInputCapture(event *tcell.EventKey) *tcell.EventKey {
	tab := home.TabbedPane.GetCurrentTab()

	var table *ResultsTable

	if tab != nil {
		table = tab.Content
	}

	command := app.Keymaps.Resolve(event)

	if command == commands.MoveLeft {
		if table != nil && !table.GetIsEditing() && !table.GetIsFiltering() && home.FocusedWrapper == "right" {
			home.focusLeftWrapper()
		}
	} else if command == commands.MoveRight {
		if table != nil && !table.GetIsEditing() && !table.GetIsFiltering() && home.FocusedWrapper == "left" {
			home.focusRightWrapper()
		}
	} else if command == commands.SwitchToEditorView {
<<<<<<< HEAD
		tab := home.TabbedPane.GetTabByReference("Editor")

		if tab != nil {
			home.TabbedPane.SwitchToTabByReference("Editor")
			tab.Content.SetIsFiltering(true)
		} else {
			tableWithEditor := NewResultsTable(&home.ListOfDbChanges, home.Tree, home.DBDriver).WithEditor()
			home.TabbedPane.AppendTab("Editor", tableWithEditor, "Editor")
=======
		tab := home.TabbedPane.GetTabByName(EditorTabName)

		if tab != nil {
			home.TabbedPane.SwitchToTabByName(EditorTabName)
		} else {
			tableWithEditor := NewResultsTable(&home.ListOfDbChanges, &home.ListOfDbInserts, home.Tree, home.DBDriver).WithEditor()
			home.TabbedPane.AppendTab(EditorTabName, tableWithEditor)
>>>>>>> 9dd8e992
			tableWithEditor.SetIsFiltering(true)
		}
		home.HelpStatus.SetStatusOnEditorView()
		home.focusRightWrapper()
		App.ForceDraw()
	} else if command == commands.SwitchToConnectionsView {
		if (table != nil && !table.GetIsEditing() && !table.GetIsFiltering() && !table.GetIsLoading()) || table == nil {
			MainPages.SwitchToPage("Connections")
		}
	} else if command == commands.Quit {
		if tab != nil {
			table := tab.Content

			if !table.GetIsFiltering() && !table.GetIsEditing() {
				App.Stop()
			}
		} else {
			App.Stop()
		}
	} else if command == commands.Save {
		if (len(home.ListOfDbChanges) > 0) && !table.GetIsEditing() {
			confirmationModal := NewConfirmationModal("")

			confirmationModal.SetDoneFunc(func(_ int, buttonLabel string) {
				MainPages.RemovePage("Confirmation")
				confirmationModal = nil

				if buttonLabel == "Yes" {

					err := home.DBDriver.ExecutePendingChanges(home.ListOfDbChanges)

					if err != nil {
						table.SetError(err.Error(), nil)
					} else {
						home.ListOfDbChanges = []models.DbDmlChange{}

						table.FetchRecords(nil)
						home.Tree.ForceRemoveHighlight()

					}

				}
			})

			MainPages.AddPage("Confirmation", confirmationModal, true, true)
		}
	} else if command == commands.HelpPopup {
		if table == nil || !table.GetIsEditing() {
			// home.HelpModal.SetInputCapture(func(event *tcell.EventKey) *tcell.EventKey {
			// 	command := app.Keymaps.Resolve(event)
			// 	if command == commands.Quit {
			// 		App.Stop()
			// 	} else if event.Key() == tcell.KeyEsc {
			// 		MainPages.RemovePage(HelpPageName)
			// 	}
			// 	return event
			// })
			MainPages.AddPage(HelpPageName, home.HelpModal, true, true)
		}
	}

	return event
}<|MERGE_RESOLUTION|>--- conflicted
+++ resolved
@@ -267,24 +267,14 @@
 			home.focusRightWrapper()
 		}
 	} else if command == commands.SwitchToEditorView {
-<<<<<<< HEAD
-		tab := home.TabbedPane.GetTabByReference("Editor")
-
-		if tab != nil {
-			home.TabbedPane.SwitchToTabByReference("Editor")
+		tab := home.TabbedPane.GetTabByName(EditorTabName)
+
+		if tab != nil {
+			home.TabbedPane.SwitchToTabByName(EditorTabName)
 			tab.Content.SetIsFiltering(true)
 		} else {
 			tableWithEditor := NewResultsTable(&home.ListOfDbChanges, home.Tree, home.DBDriver).WithEditor()
-			home.TabbedPane.AppendTab("Editor", tableWithEditor, "Editor")
-=======
-		tab := home.TabbedPane.GetTabByName(EditorTabName)
-
-		if tab != nil {
-			home.TabbedPane.SwitchToTabByName(EditorTabName)
-		} else {
-			tableWithEditor := NewResultsTable(&home.ListOfDbChanges, &home.ListOfDbInserts, home.Tree, home.DBDriver).WithEditor()
-			home.TabbedPane.AppendTab(EditorTabName, tableWithEditor)
->>>>>>> 9dd8e992
+			home.TabbedPane.AppendTab(EditorTabName, tableWithEditor, EditorTabName)
 			tableWithEditor.SetIsFiltering(true)
 		}
 		home.HelpStatus.SetStatusOnEditorView()
