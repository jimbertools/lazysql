package drivers

import (
	"database/sql"
	"errors"
	"fmt"
	"strings"

	// import postgresql driver
	_ "github.com/lib/pq"
	"github.com/xo/dburl"

	"github.com/jorgerojas26/lazysql/helpers/logger"
	"github.com/jorgerojas26/lazysql/models"
)

type Postgres struct {
	Connection       *sql.DB
	Provider         string
	CurrentDatabase  string
	PreviousDatabase string
	Urlstr           string
}

const (
	defaultPort = "5432"
)

func (db *Postgres) TestConnection(urlstr string) error {
	return db.Connect(urlstr)
}

func (db *Postgres) Connect(urlstr string) (err error) {
	db.SetProvider(DriverPostgres)

	db.Connection, err = dburl.Open(urlstr)
	if err != nil {
		return err
	}

	err = db.Connection.Ping()
	if err != nil {
		return err
	}

	db.Urlstr = urlstr

	// get current database

	rows := db.Connection.QueryRow("SELECT current_database();")

	database := ""

	err = rows.Scan(&database)

	db.CurrentDatabase = database
	db.PreviousDatabase = database
	if err != nil {
		return err
	}

	return nil
}

func (db *Postgres) GetDatabases() (databases []string, err error) {
	rows, err := db.Connection.Query("SELECT datname FROM pg_database;")
	if err != nil {
		return nil, err
	}
	defer rows.Close()

	for rows.Next() {
		var database string
		err := rows.Scan(&database)
		if err != nil {
			return nil, err
		}
		databases = append(databases, database)
	}
	if err := rows.Err(); err != nil {
		return nil, err
	}

	return databases, nil
}

func (db *Postgres) GetTables(database string) (tables map[string][]string, err error) {
	tables = make(map[string][]string)

	logger.Info("GetTables", map[string]any{"database": database})

	if database == "" {
		return nil, errors.New("database name is required")
	}

	if database != db.CurrentDatabase {
		err = db.SwitchDatabase(database)
		if err != nil {
			return nil, err
		}
	}

	defer func() {
		if r := recover(); r != nil {
			_ = db.SwitchDatabase(db.PreviousDatabase)
		}
	}()

	query := "SELECT table_name, table_schema FROM information_schema.tables WHERE table_catalog = $1"
	rows, err := db.Connection.Query(query, database)
	if err != nil {
		return nil, err
	}
	defer rows.Close()

	for rows.Next() {
		var (
			tableName   string
			tableSchema string
		)
		if err := rows.Scan(&tableName, &tableSchema); err != nil {
			return nil, err
		}

		tables[tableSchema] = append(tables[tableSchema], tableName)
	}
	if err := rows.Err(); err != nil {
		return nil, err
	}

	return tables, nil
}

func (db *Postgres) GetTableColumns(database, table string) (results [][]string, err error) {
	if database == "" {
		return nil, errors.New("database name is required")
	}

	if table == "" {
		return nil, errors.New("table name is required")
	}

	splitTableString := strings.Split(table, ".")

	if len(splitTableString) == 1 {
		return nil, errors.New("table must be in the format schema.table")
	}

	if database != db.CurrentDatabase {
		err = db.SwitchDatabase(database)
		if err != nil {
			return nil, err
		}
	}

	defer func() {
		if r := recover(); r != nil {
			_ = db.SwitchDatabase(db.PreviousDatabase)
		}
	}()

	tableSchema := splitTableString[0]
	tableName := splitTableString[1]

	query := "SELECT column_name, data_type, is_nullable, column_default FROM information_schema.columns WHERE table_catalog = $1 AND table_schema = $2 AND table_name = $3 ORDER by ordinal_position"

	rows, err := db.Connection.Query(query, database, tableSchema, tableName)
	if err != nil {
		return nil, err
	}
	defer rows.Close()

	columns, columnsError := rows.Columns()
	if columnsError != nil {
		err = columnsError
	}

	results = append(results, columns)

	for rows.Next() {
		rowValues := make([]interface{}, len(columns))

		for i := range columns {
			rowValues[i] = new(sql.RawBytes)
		}

		if err := rows.Scan(rowValues...); err != nil {
			return nil, err
		}

		var row []string
		for _, col := range rowValues {
			row = append(row, string(*col.(*sql.RawBytes)))
		}

		results = append(results, row)
	}

	if err := rows.Err(); err != nil {
		return nil, err
	}

	return
}

func (db *Postgres) GetConstraints(database, table string) (constraints [][]string, err error) {
	if database == "" {
		return nil, errors.New("database name is required")
	}

	if table == "" {
		return nil, errors.New("table name is required")
	}

	splitTableString := strings.Split(table, ".")

	if len(splitTableString) == 1 {
		return nil, errors.New("table must be in the format schema.table")
	}

	if database != db.CurrentDatabase {
		err = db.SwitchDatabase(database)
		if err != nil {
			return nil, err
		}
	}

	defer func() {
		if r := recover(); r != nil {
			_ = db.SwitchDatabase(db.PreviousDatabase)
		}
	}()

	tableSchema := splitTableString[0]
	tableName := splitTableString[1]

	rows, err := db.Connection.Query(fmt.Sprintf(`
  SELECT
            tc.constraint_name,
            kcu.column_name,
            tc.constraint_type
        FROM
            information_schema.table_constraints AS tc
            JOIN information_schema.key_column_usage AS kcu ON tc.constraint_name = kcu.constraint_name
            AND tc.table_schema = kcu.table_schema
            JOIN information_schema.constraint_column_usage AS ccu ON ccu.constraint_name = tc.constraint_name
            AND ccu.table_schema = tc.table_schema
        WHERE
            NOT tc.constraint_type = 'FOREIGN KEY'
			AND tc.table_schema = '%s'
            AND tc.table_name = '%s'
            `, tableSchema, tableName))
	if err != nil {
		return nil, err
	}
	defer rows.Close()

	columns, columnsError := rows.Columns()
	if columnsError != nil {
		err = columnsError
	}

	constraints = append(constraints, columns)

	for rows.Next() {
		rowValues := make([]interface{}, len(columns))
		for i := range columns {
			rowValues[i] = new(sql.RawBytes)
		}

		if err := rows.Scan(rowValues...); err != nil {
			return nil, err
		}

		var row []string
		for _, col := range rowValues {
			row = append(row, string(*col.(*sql.RawBytes)))
		}

		constraints = append(constraints, row)
	}
	if err := rows.Err(); err != nil {
		return nil, err
	}

	return
}

func (db *Postgres) GetForeignKeys(database, table string) (foreignKeys [][]string, err error) {
	if database == "" {
		return nil, errors.New("database name is required")
	}

	if table == "" {
		return nil, errors.New("table name is required")
	}

	splitTableString := strings.Split(table, ".")

	if len(splitTableString) == 1 {
		return nil, errors.New("table must be in the format schema.table")
	}

	if database != db.CurrentDatabase {
		err = db.SwitchDatabase(database)
		if err != nil {
			return nil, err
		}
	}

	defer func() {
		if r := recover(); r != nil {
			_ = db.SwitchDatabase(db.PreviousDatabase)
		}
	}()

	tableSchema := splitTableString[0]
	tableName := splitTableString[1]

	rows, err := db.Connection.Query(fmt.Sprintf(`
  SELECT
            tc.constraint_name,
            kcu.column_name,
            ccu.table_name AS foreign_table_name,
            ccu.column_name AS foreign_column_name
        FROM
            information_schema.table_constraints AS tc
            JOIN information_schema.key_column_usage AS kcu ON tc.constraint_name = kcu.constraint_name
            AND tc.table_schema = kcu.table_schema
            JOIN information_schema.constraint_column_usage AS ccu ON ccu.constraint_name = tc.constraint_name
            AND ccu.table_schema = tc.table_schema
        WHERE
            tc.constraint_type = 'FOREIGN KEY'
          	AND tc.table_schema = '%s'
            AND tc.table_name = '%s'
  `, tableSchema, tableName))
	if err != nil {
		return nil, err
	}
	defer rows.Close()

	columns, columnsError := rows.Columns()
	if columnsError != nil {
		err = columnsError
	}

	foreignKeys = append(foreignKeys, columns)

	for rows.Next() {
		rowValues := make([]interface{}, len(columns))
		for i := range columns {
			rowValues[i] = new(sql.RawBytes)
		}

		if err := rows.Scan(rowValues...); err != nil {
			return nil, err
		}

		var row []string
		for _, col := range rowValues {
			row = append(row, string(*col.(*sql.RawBytes)))
		}

		foreignKeys = append(foreignKeys, row)
	}
	if err := rows.Err(); err != nil {
		return nil, err
	}

	return
}

func (db *Postgres) GetIndexes(database, table string) (indexes [][]string, err error) {
	if database == "" {
		return nil, errors.New("database name is required")
	}

	if table == "" {
		return nil, errors.New("table name is required")
	}

	splitTableString := strings.Split(table, ".")

	if len(splitTableString) == 1 {
		return nil, errors.New("table must be in the format schema.table")
	}

	if database != db.CurrentDatabase {
		err = db.SwitchDatabase(database)
		if err != nil {
			return nil, err
		}
	}

	defer func() {
		if r := recover(); r != nil {
			_ = db.SwitchDatabase(db.PreviousDatabase)
		}
	}()

	tableSchema := splitTableString[0]
	tableName := splitTableString[1]

	rows, err := db.Connection.Query(fmt.Sprintf(`
  SELECT
            i.relname AS index_name,
            a.attname AS column_name,
            am.amname AS type
        FROM
            pg_namespace n,
            pg_class t,
            pg_class i,
            pg_index ix,
            pg_attribute a,
            pg_am am
        WHERE
            t.oid = ix.indrelid
            and i.oid = ix.indexrelid
            and a.attrelid = t.oid
            and a.attnum = ANY(ix.indkey)
            and t.relkind = 'r'
            and am.oid = i.relam
          	and n.oid = t.relnamespace
            and n.nspname = '%s'
            and t.relname = '%s'
        ORDER BY
            t.relname,
            i.relname
  `, tableSchema, tableName))
	if err != nil {
		return nil, err
	}
	defer rows.Close()

	columns, columnsError := rows.Columns()
	if columnsError != nil {
		err = columnsError
	}

	indexes = append(indexes, columns)

	for rows.Next() {
		rowValues := make([]interface{}, len(columns))
		for i := range columns {
			rowValues[i] = new(sql.RawBytes)
		}

		if err := rows.Scan(rowValues...); err != nil {
			return nil, err
		}

		var row []string
		for _, col := range rowValues {
			row = append(row, string(*col.(*sql.RawBytes)))
		}

		indexes = append(indexes, row)
	}
	if err := rows.Err(); err != nil {
		return nil, err
	}

	return
}

func (db *Postgres) GetRecords(database, table, where, sort string, offset, limit int) (records [][]string, totalRecords int, err error) {
	if database == "" {
		return nil, 0, errors.New("database name is required")
	}

	if table == "" {
		return nil, 0, errors.New("table name is required")
	}

	splitTableString := strings.Split(table, ".")

	if len(splitTableString) == 1 {
		return nil, 0, errors.New("table must be in the format schema.table")
	}

	if database != db.CurrentDatabase {
		err = db.SwitchDatabase(database)
		if err != nil {
			return nil, 0, err
		}
	}

	defer func() {
		if r := recover(); r != nil {
			if database != db.PreviousDatabase {
				_ = db.SwitchDatabase(db.PreviousDatabase)
			}
		}
	}()

	tableSchema := splitTableString[0]
	tableName := splitTableString[1]

	formattedTableName := db.formatTableName(tableSchema, tableName)

	if limit == 0 {
		limit = DefaultRowLimit
	}

	query := "SELECT * FROM "
	query += formattedTableName

	if where != "" {
		query += fmt.Sprintf(" %s", where)
	}

	if sort != "" {
		query += fmt.Sprintf(" ORDER BY %s", sort)
	}

	query += " LIMIT $1 OFFSET $2"

	paginatedRows, err := db.Connection.Query(query, limit, offset)
	if err != nil {
		return nil, 0, err
	}
	defer paginatedRows.Close()

	columns, columnsError := paginatedRows.Columns()
	if columnsError != nil {
		return nil, 0, columnsError
	}

	records = append(records, columns)

	for paginatedRows.Next() {
		rowValues := make([]interface{}, len(columns))
		for i := range columns {
			rowValues[i] = new(sql.RawBytes)
		}

<<<<<<< HEAD
		countQuery := "SELECT COUNT(*) FROM "
		countQuery += formattedTableName
		row := db.Connection.QueryRow(countQuery)
		if err := row.Scan(&totalRecords); err != nil {
			return nil, 0, err
		}

		columns, columnsError := paginatedRows.Columns()

		if columnsError != nil {
			err = columnsError
		}

		records = append(records, columns)

		for paginatedRows.Next() {
			nullStringSlice := make([]sql.NullString, len(columns))

			rowValues := make([]interface{}, len(columns))
			for i := range nullStringSlice {
				rowValues[i] = &nullStringSlice[i]
			}

			if err := paginatedRows.Scan(rowValues...); err != nil {
				return nil, 0, err
			}

			var row []string
			for _, col := range nullStringSlice {
				if col.Valid {
					if col.String == "" {
						row = append(row, "EMPTY&")
					} else {
						row = append(row, col.String)
					}
				} else {
					row = append(row, "NULL&")
				}
			}

			records = append(records, row)

		}
	}

	if err := paginatedRows.Err(); err != nil {
		return nil, 0, err
	}
	// close to release the connection
	if err := paginatedRows.Close(); err != nil {
=======
		if err := paginatedRows.Scan(rowValues...); err != nil {
			return nil, 0, err
		}

		var row []string
		for _, col := range rowValues {
			row = append(row, string(*col.(*sql.RawBytes)))
		}

		records = append(records, row)

	}
	if err := paginatedRows.Err(); err != nil {
		return nil, 0, err
	}
	// close to release the connection
	if err := paginatedRows.Close(); err != nil {
		return nil, 0, err
	}

	countQuery := "SELECT COUNT(*) FROM "
	countQuery += formattedTableName
	row := db.Connection.QueryRow(countQuery)
	if err := row.Scan(&totalRecords); err != nil {
>>>>>>> c4ac8f16
		return nil, 0, err
	}

	return
}

func (db *Postgres) UpdateRecord(database, table, column, value, primaryKeyColumnName, primaryKeyValue string) (err error) {
	if database == "" {
		return errors.New("database name is required")
	}

	if table == "" {
		return errors.New("table name is required")
	}

	if column == "" {
		return errors.New("column name is required")
	}

	if value == "" {
		return errors.New("value is required")
	}

	if primaryKeyColumnName == "" {
		return errors.New("primary key column name is required")
	}

	if primaryKeyValue == "" {
		return errors.New("primary key value is required")
	}

	splitTableString := strings.Split(table, ".")

	if len(splitTableString) == 1 {
		return errors.New("table must be in the format schema.table")
	}

	switchDatabaseOnError := false

	if database != db.CurrentDatabase {
		err = db.SwitchDatabase(database)
		if err != nil {
			return err
		}
		switchDatabaseOnError = true
	}

	tableSchema := splitTableString[0]
	tableName := splitTableString[1]

	formattedTableName := db.formatTableName(tableSchema, tableName)

	query := "UPDATE "
	query += formattedTableName
	query += fmt.Sprintf(" SET \"%s\" = $1 WHERE \"%s\" = $2", column, primaryKeyColumnName)

	_, err = db.Connection.Exec(query, value, primaryKeyValue)

	if err != nil && switchDatabaseOnError {
		err = db.SwitchDatabase(db.PreviousDatabase)
	}

	return err
}

func (db *Postgres) DeleteRecord(database, table, primaryKeyColumnName, primaryKeyValue string) (err error) {
	if database == "" {
		return errors.New("database name is required")
	}

	if table == "" {
		return errors.New("table name is required")
	}

	if primaryKeyColumnName == "" {
		return errors.New("primary key column name is required")
	}

	if primaryKeyValue == "" {
		return errors.New("primary key value is required")
	}

	splitTableString := strings.Split(table, ".")

	if len(splitTableString) == 1 {
		return errors.New("table must be in the format schema.table")
	}

	switchDatabaseOnError := false

	if database != db.CurrentDatabase {
		err = db.SwitchDatabase(database)
		if err != nil {
			return err
		}
		switchDatabaseOnError = true
	}

	tableSchema := splitTableString[0]
	tableName := splitTableString[1]

	formattedTableName := db.formatTableName(tableSchema, tableName)

	query := "DELETE FROM "
	query += formattedTableName
	query += fmt.Sprintf(" WHERE \"%s\" = $1", primaryKeyColumnName)

	_, err = db.Connection.Exec(query, primaryKeyValue)

	if err != nil && switchDatabaseOnError {
		err = db.SwitchDatabase(db.PreviousDatabase)
	}

	return err
}

func (db *Postgres) ExecuteDMLStatement(query string) (result string, err error) {
	res, err := db.Connection.Exec(query)
	if err != nil {
		return result, err
	}
	rowsAffected, err := res.RowsAffected()
	if err != nil {
		return result, err
	}

	return fmt.Sprintf("%d rows affected", rowsAffected), nil
}

func (db *Postgres) ExecuteQuery(query string) (results [][]string, err error) {
	rows, err := db.Connection.Query(query)
	if err != nil {
		return nil, err
	}
	defer rows.Close()

	columns, err := rows.Columns()
	if err != nil {
		return nil, err
	}

	results = append(results, columns)

	for rows.Next() {
		rowValues := make([]interface{}, len(columns))
		for i := range columns {
			rowValues[i] = new(sql.RawBytes)
		}

		err = rows.Scan(rowValues...)
		if err != nil {
			return nil, err
		}

		var row []string
		for _, col := range rowValues {
			row = append(row, string(*col.(*sql.RawBytes)))
		}

		results = append(results, row)
	}
	if err := rows.Err(); err != nil {
		return nil, err
	}

	return
}

func (db *Postgres) ExecutePendingChanges(changes []models.DbDmlChange) (err error) {
	var queries []models.Query

	for _, change := range changes {
		columnNames := []string{}
		values := []interface{}{}
		valuesPlaceholder := []string{}
		placeholderIndex := 1

		for _, cell := range change.Values {
			columnNames = append(columnNames, cell.Column)

			switch cell.Type {
			case models.Default:
				valuesPlaceholder = append(valuesPlaceholder, "DEFAULT")
			case models.Null:
				valuesPlaceholder = append(valuesPlaceholder, "NULL")
			default:
				valuesPlaceholder = append(valuesPlaceholder, fmt.Sprintf("$%d", placeholderIndex))
				placeholderIndex++
			}
		}

		for _, cell := range change.Values {
			switch cell.Type {
			case models.Empty:
				values = append(values, "")
			case models.String:
				values = append(values, cell.Value)
			}
		}

		splitTableString := strings.Split(change.Table, ".")

		tableSchema := splitTableString[0]
		tableName := splitTableString[1]

		formattedTableName := db.formatTableName(tableSchema, tableName)

		switch change.Type {

		case models.DmlInsertType:

			queryStr := "INSERT INTO " + formattedTableName
			queryStr += fmt.Sprintf(" (%s) VALUES (%s)", strings.Join(columnNames, ", "), strings.Join(valuesPlaceholder, ", "))

			newQuery := models.Query{
				Query: queryStr,
				Args:  values,
			}

			queries = append(queries, newQuery)
		case models.DmlUpdateType:
			queryStr := "UPDATE " + formattedTableName

			for i, column := range columnNames {
				if i == 0 {
					queryStr += fmt.Sprintf(" SET \"%s\" = %s", column, valuesPlaceholder[i])
				} else {
					queryStr += fmt.Sprintf(", \"%s\" = %s", column, valuesPlaceholder[i])
				}
			}

			args := make([]interface{}, len(values))

			copy(args, values)

			wherePlaceholder := 0

			for _, placeholder := range valuesPlaceholder {
				if strings.Contains(placeholder, "$") {
					wherePlaceholder++
				}
			}

			queryStr += fmt.Sprintf(" WHERE \"%s\" = $%d", change.PrimaryKeyColumnName, wherePlaceholder+1)
			args = append(args, change.PrimaryKeyValue)

			newQuery := models.Query{
				Query: queryStr,
				Args:  args,
			}

			queries = append(queries, newQuery)
		case models.DmlDeleteType:
			queryStr := "DELETE FROM " + formattedTableName
			queryStr += fmt.Sprintf(" WHERE %s = $1", change.PrimaryKeyColumnName)

			newQuery := models.Query{
				Query: queryStr,
				Args:  []interface{}{change.PrimaryKeyValue},
			}

			queries = append(queries, newQuery)
		}
	}
	return queriesInTransaction(db.Connection, queries)
}

func (db *Postgres) SetProvider(provider string) {
	db.Provider = provider
}

func (db *Postgres) GetProvider() string {
	return db.Provider
}

func (db *Postgres) SwitchDatabase(database string) error {
	parsedConn, err := dburl.Parse(db.Urlstr)
	if err != nil {
		return err
	}

	user := parsedConn.User.Username()
	password, _ := parsedConn.User.Password()
	host := parsedConn.Host
	port := parsedConn.Port()
	dbname := parsedConn.Path

	if port == "" {
		port = defaultPort
	}

	if dbname == "" {
		dbname = database
	}

	connection, err := sql.Open("postgres", fmt.Sprintf("host=%s port=%s user=%s password=%s dbname='%s' sslmode=disable", host, port, user, password, dbname))
	if err != nil {
		return err
	}

	err = db.Connection.Close()
	if err != nil {
		return err
	}

	db.Connection = connection
	db.PreviousDatabase = db.CurrentDatabase
	db.CurrentDatabase = database

	return nil
}

func (db *Postgres) formatTableName(database, table string) string {
	return fmt.Sprintf("\"%s\".\"%s\"", database, table)
}<|MERGE_RESOLUTION|>--- conflicted
+++ resolved
@@ -534,7 +534,6 @@
 			rowValues[i] = new(sql.RawBytes)
 		}
 
-<<<<<<< HEAD
 		countQuery := "SELECT COUNT(*) FROM "
 		countQuery += formattedTableName
 		row := db.Connection.QueryRow(countQuery)
@@ -585,32 +584,6 @@
 	}
 	// close to release the connection
 	if err := paginatedRows.Close(); err != nil {
-=======
-		if err := paginatedRows.Scan(rowValues...); err != nil {
-			return nil, 0, err
-		}
-
-		var row []string
-		for _, col := range rowValues {
-			row = append(row, string(*col.(*sql.RawBytes)))
-		}
-
-		records = append(records, row)
-
-	}
-	if err := paginatedRows.Err(); err != nil {
-		return nil, 0, err
-	}
-	// close to release the connection
-	if err := paginatedRows.Close(); err != nil {
-		return nil, 0, err
-	}
-
-	countQuery := "SELECT COUNT(*) FROM "
-	countQuery += formattedTableName
-	row := db.Connection.QueryRow(countQuery)
-	if err := row.Scan(&totalRecords); err != nil {
->>>>>>> c4ac8f16
 		return nil, 0, err
 	}
 
